// frontend/src/helpers/table.js

export default {
  defaultProperties: {
    enableGlobalFilter: false,
    enableBottomToolbar: false,
    enableDensityToggle: false,
    enableFullScreenToggle: false,
    positionToolbarAlertBanner: 'none',
    // columnFilterDisplayMode: 'popover',
    enableRowNumbers: false,
    positionActionsColumn: 'last',
    enableColumnActions: false,
    enableColumnFilters: false,
    enableGlobalFilter: false,
    initialState: {
      density: 'compact',
    },
    muiTableBodyCellProps: {
      sx: {
<<<<<<< HEAD
        pt: 0,
        pb: 0,
=======
        padding: '6px',
        borderColor: '#444',
        color: '#E0E0E0',
        fontSize: '0.85rem',
>>>>>>> 06686808
      },
    },
    muiTableHeadCellProps: {
      sx: {
<<<<<<< HEAD
        pt: 0,
        pb: 0,
=======
        padding: '6px',
        color: '#CFCFCF',
        backgroundColor: '#383A3F',
        borderColor: '#444',
        fontWeight: 600,
        fontSize: '0.8rem',
>>>>>>> 06686808
      },
    },
    muiTableBodyProps: {
      sx: {
        // Subtle row striping
        '& tr:nth-of-type(odd)': {
          backgroundColor: '#2F3034',
        },
        '& tr:nth-of-type(even)': {
          backgroundColor: '#333539',
        },
        // Row hover effect
        '& tr:hover td': {
          backgroundColor: '#3B3D41',
        },
      },
    },
  },
};<|MERGE_RESOLUTION|>--- conflicted
+++ resolved
@@ -18,30 +18,20 @@
     },
     muiTableBodyCellProps: {
       sx: {
-<<<<<<< HEAD
-        pt: 0,
-        pb: 0,
-=======
         padding: '6px',
         borderColor: '#444',
         color: '#E0E0E0',
         fontSize: '0.85rem',
->>>>>>> 06686808
       },
     },
     muiTableHeadCellProps: {
       sx: {
-<<<<<<< HEAD
-        pt: 0,
-        pb: 0,
-=======
         padding: '6px',
         color: '#CFCFCF',
         backgroundColor: '#383A3F',
         borderColor: '#444',
         fontWeight: 600,
         fontSize: '0.8rem',
->>>>>>> 06686808
       },
     },
     muiTableBodyProps: {
