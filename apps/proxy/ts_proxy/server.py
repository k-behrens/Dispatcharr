--- conflicted
+++ resolved
@@ -108,7 +108,6 @@
                             else:
                                 if not self.running:
                                     break
-<<<<<<< HEAD
                                 time.sleep(0.1)
                 else:
                     try:
@@ -156,7 +155,8 @@
                                 if "'NoneType' object has no attribute 'read'" in str(e):
                                     logger.warning(f"Connection closed by server (read {chunk_count} chunks before disconnect)")
                                 else:
-                                    # Re-raise unexpected AttributeError
+                                    # Re-raise unexpected AttributeErrors
+                                    logger.error(f"Unexpected AttributeError: {e}")
                                     raise
                         else:
                             logger.error(f"Failed to connect to stream: HTTP {response.status_code}")
@@ -188,59 +188,6 @@
                                 logger.debug(f"Error closing session: {e}")
                             self.current_session = None
 
-=======
-                                    
-                                if chunk:
-                                    # Add chunk to buffer with TS packet alignment
-                                    success = self.buffer.add_chunk(chunk)
-                                    
-                                    if success:
-                                        self.last_data_time = time.time()
-                                        chunk_count += 1
-                                        
-                                        # Update last data timestamp in Redis
-                                        if hasattr(self.buffer, 'redis_client') and self.buffer.redis_client:
-                                            last_data_key = f"ts_proxy:channel:{self.buffer.channel_id}:last_data"
-                                            self.buffer.redis_client.set(last_data_key, str(time.time()), ex=60)
-                        except AttributeError as e:
-                            # Handle the specific 'NoneType' object has no attribute 'read' error
-                            if "'NoneType' object has no attribute 'read'" in str(e):
-                                logger.warning(f"Connection closed by server (read {chunk_count} chunks before disconnect)")
-                            else:
-                                # Re-raise unexpected AttributeErrors
-                                logger.error(f"Unexpected AttributeError: {e}")
-                                raise
-                    else:
-                        logger.error(f"Failed to connect to stream: HTTP {response.status_code}")
-                        time.sleep(2)
-                        
-                except requests.exceptions.ReadTimeout:
-                    logger.warning("Read timeout - server stopped sending data")
-                    self.connected = False
-                    time.sleep(1)
-                    
-                except requests.RequestException as e:
-                    logger.error(f"HTTP request error: {e}")
-                    self.connected = False
-                    time.sleep(5)
-                    
-                finally:
-                    # Clean up response and session
-                    if self.current_response:
-                        try:
-                            self.current_response.close()
-                        except Exception as e:
-                            logger.debug(f"Error closing response: {e}")
-                        self.current_response = None
-                        
-                    if self.current_session:
-                        try:
-                            self.current_session.close()
-                        except Exception as e:
-                            logger.debug(f"Error closing session: {e}")
-                        self.current_session = None
-                
->>>>>>> 140937a1
                 # Connection retry logic
                 if self.running and not self.connected:
                     self.retry_count += 1
@@ -254,10 +201,14 @@
 
         except Exception as e:
             logger.error(f"Stream error: {e}", exc_info=True)
-            if self.socket is not None:
-                self._close_socket()
         finally:
             self.connected = False
+
+            if self.socket:
+                try:
+                    self._close_socket()
+                except:
+                    pass
 
             if self.current_response:
                 try:
@@ -270,9 +221,6 @@
                     self.current_session.close()
                 except:
                     pass
-
-            if self.socket:
-                self._close_socket()
 
             logger.info("Stream manager stopped")
 
@@ -329,16 +277,6 @@
                     if self.healthy:
                         logger.warning(f"Stream unhealthy - no data for {now - self.last_data_time:.1f}s")
                         self.healthy = False
-<<<<<<< HEAD
-
-                    # After 30 seconds with no data, force reconnection
-                    if now - self.last_data_time > 30:
-                        logger.warning("Stream appears dead, forcing reconnection")
-                        self._close_socket()
-                        self.connected = False
-                        self.last_data_time = time.time()  # Reset timer for the reconnect
-=======
->>>>>>> 140937a1
                 elif self.connected and not self.healthy:
                     # Auto-recover health when data resumes
                     logger.info("Stream health restored")
@@ -370,7 +308,6 @@
     # Keep backward compatibility - let's create an alias to the new method
     def _close_socket(self):
         """Backward compatibility wrapper for _close_connection"""
-<<<<<<< HEAD
         if self.current_response:
             return self._close_connection()
         if self.socket:
@@ -384,8 +321,13 @@
             self.connected = False
 
         if self.transcode_process:
-            self.transcode_process.terminate()
-            self.transcode_process.wait()
+            try:
+                self.transcode_process.terminate()
+                self.transcode_process.wait()
+            except Exception as e:
+                logging.debug(f"Error terminating transcode process: {e}")
+                pass
+
             self.transcode_process = None
 
     def fetch_chunk(self):
@@ -434,10 +376,6 @@
             logger.error(f"Error in fetch_chunk: {e}")
             return False
 
-=======
-        return self._close_connection()
-    
->>>>>>> 140937a1
     def _set_waiting_for_clients(self):
         """Set channel state to waiting for clients after successful connection"""
         try:
@@ -478,40 +416,6 @@
                         logger.debug(f"Not changing state: channel {channel_id} already in {current_state} state")
         except Exception as e:
             logger.error(f"Error setting waiting for clients state: {e}")
-
-<<<<<<< HEAD
-    def _read_stream(self):
-        """Read from stream with minimal processing"""
-        try:
-            # Read up to CHUNK_SIZE bytes
-            chunk = self.sock.recv(self.CHUNK_SIZE)
-
-            if not chunk:
-                # Connection closed
-                logger.debug("Connection closed by remote host")
-                return False
-
-            # If we got data, just add it directly to the buffer
-            if chunk:
-                success = self.buffer.add_chunk(chunk)
-
-                # Update last data timestamp in Redis if successful
-                if success and hasattr(self.buffer, 'redis_client') and self.buffer.redis_client:
-                    last_data_key = f"ts_proxy:channel:{self.buffer.channel_id}:last_data"
-                    self.buffer.redis_client.set(last_data_key, str(time.time()), ex=60)  # 1 minute expiry
-
-                return success
-            return True
-
-        except socket.timeout:
-            # Expected timeout - no data available
-            return True
-        except Exception as e:
-            # Error reading from socket
-            logger.error(f"Error reading from stream: {e}")
-            return False
-=======
->>>>>>> 140937a1
 
 class StreamBuffer:
     """Manages stream data buffering with optimized chunk storage"""
@@ -801,20 +705,10 @@
                             last_active = self.redis_client.hget(client_key, "last_active")
                             if last_active:
                                 last_active_time = float(last_active.decode('utf-8'))
-<<<<<<< HEAD
-                                time_since_activity = current_time - last_active_time
-
-                                # If client hasn't been active for too long, mark for removal
-                                # Use configurable threshold for detection
-                                ghost_threshold = getattr(Config, 'GHOST_CLIENT_MULTIPLIER', 5.0)
-                                if time_since_activity > self.heartbeat_interval * ghost_threshold:
-                                    logger.warning(f"Detected ghost client {client_id} - last active {time_since_activity:.1f}s ago")
-=======
                                 ghost_timeout = self.heartbeat_interval * getattr(Config, 'GHOST_CLIENT_MULTIPLIER', 5.0)
-                                
+
                                 if current_time - last_active_time > ghost_timeout:
                                     logger.debug(f"Client {client_id} inactive for {current_time - last_active_time:.1f}s, removing as ghost")
->>>>>>> 140937a1
                                     clients_to_remove.add(client_id)
 
                         # Remove ghost clients in a separate step
@@ -1036,91 +930,6 @@
         except Exception as e:
             logger.error(f"Error refreshing client TTL: {e}")
 
-<<<<<<< HEAD
-class StreamFetcher:
-    """Handles stream data fetching"""
-
-    def __init__(self, manager: StreamManager, buffer: StreamBuffer):
-        self.manager = manager
-        self.buffer = buffer
-
-    def fetch_loop(self) -> None:
-        """Main fetch loop for stream data"""
-        while self.manager.running:
-            try:
-                if not self._handle_connection():
-                    continue
-
-                with self.manager.session.get(self.manager.url, stream=True) as response:
-                    if response.status_code == 200:
-                        self._handle_successful_connection()
-                        self._process_stream(response)
-
-            except requests.exceptions.RequestException as e:
-                self._handle_connection_error(e)
-
-    def _handle_connection(self) -> bool:
-        """Handle connection state and retries"""
-        if not self.manager.connected:
-            if not self.manager.should_retry():
-                logger.error(f"Failed to connect after {self.manager.max_retries} attempts")
-                return False
-
-            if not self.manager.running:
-                return False
-
-            self.manager.retry_count += 1
-            logger.info(f"Connecting to stream: {self.manager.url} "
-                        f"(attempt {self.manager.retry_count}/{self.manager.max_retries})")
-        return True
-
-    def _handle_successful_connection(self) -> None:
-        """Handle successful stream connection"""
-        if not self.manager.connected:
-            logger.info("Stream connected successfully")
-            self.manager.connected = True
-            self.manager.retry_count = 0
-
-    def _process_stream(self, response: requests.Response) -> None:
-        """Process incoming stream data"""
-        for chunk in response.iter_content(chunk_size=Config.CHUNK_SIZE):
-            if not self.manager.running:
-                logger.info("Stream fetch stopped - shutting down")
-                return
-
-            if chunk:
-                if self.manager.ready_event.is_set():
-                    logger.info("Stream switch in progress, closing connection")
-                    self.manager.ready_event.clear()
-                    break
-
-                with self.buffer.lock:
-                    self.buffer.buffer.append(chunk)
-                    self.buffer.index += 1
-
-    def _handle_connection_error(self, error: Exception) -> None:
-        """Handle stream connection errors"""
-        logger.error(f"Stream connection error: {error}")
-        self.manager.connected = False
-
-        if not self.manager.running:
-            return
-
-        logger.info(f"Attempting to reconnect in {Config.RECONNECT_DELAY} seconds...")
-        if not wait_for_running(self.manager, Config.RECONNECT_DELAY):
-            return
-
-def wait_for_running(manager: StreamManager, delay: float) -> bool:
-    """Wait while checking manager running state"""
-    start = time.time()
-    while time.time() - start < delay:
-        if not manager.running:
-            return False
-        threading.Event().wait(0.1)
-    return True
-
-=======
->>>>>>> 140937a1
 class ProxyServer:
     """Manages TS proxy server instance with worker coordination"""
 
@@ -1777,33 +1586,22 @@
 
     def _clean_redis_keys(self, channel_id):
         """Clean up all Redis keys for a channel more efficiently"""
+        # Release the channel, stream, and profile keys from the channel
+        channel = Channel.objects.get(id=channel_id)
+        channel.release_stream()
+
         if not self.redis_client:
-<<<<<<< HEAD
-            return
-
-        try:
-            channel = Channel.objects.get(id=channel_id)
-            channel.release_stream()
-            # All keys are now under the channel namespace for easy pattern matching
-            channel_pattern = f"ts_proxy:channel:{channel_id}:*"
-            all_keys = self.redis_client.keys(channel_pattern)
-
-            if all_keys:
-                self.redis_client.delete(*all_keys)
-                logger.info(f"Cleaned up {len(all_keys)} Redis keys for channel {channel_id}")
-
-=======
             return 0
-            
+
         try:
             # Define key patterns to scan for
             patterns = [
                 f"ts_proxy:channel:{channel_id}:*",  # All channel keys
                 f"ts_proxy:events:{channel_id}"      # Event channel
             ]
-            
+
             total_deleted = 0
-            
+
             for pattern in patterns:
                 cursor = 0
                 while True:
@@ -1811,15 +1609,14 @@
                     if keys:
                         self.redis_client.delete(*keys)
                         total_deleted += len(keys)
-                        
+
                     # Exit when cursor returns to 0
                     if cursor == 0:
                         break
-            
+
             logger.info(f"Cleaned up {total_deleted} Redis keys for channel {channel_id}")
             return total_deleted
-            
->>>>>>> 140937a1
+
         except Exception as e:
             logger.error(f"Error cleaning Redis keys for channel {channel_id}: {e}")
             return 0
