FROM python:3.13-slim AS builder
<<<<<<< HEAD

ENV PATH="/dispatcharrpy/bin:$PATH" \
    VIRTUAL_ENV=/dispatcharrpy \
    DJANGO_SETTINGS_MODULE=dispatcharr.settings \
    PYTHONUNBUFFERED=1

RUN apt-get update && \
    apt-get install -y --no-install-recommends \
        curl \
        gcc \
        git \
        wget && \
    echo "=== setting up nodejs ===" && \
    curl -sL https://deb.nodesource.com/setup_23.x -o /tmp/nodesource_setup.sh && \
    bash /tmp/nodesource_setup.sh && \
    apt-get update && \
    apt-get install -y --no-install-recommends \
        nodejs && \
    python -m pip install virtualenv && \
    virtualenv /dispatcharrpy && \
    git clone https://github.com/Dispatcharr/Dispatcharr /app && \
    cd /app && \
    pip install --no-cache-dir -r requirements.txt && \
    pip install --no-cache-dir -r requirements-pytorch.txt && \
    pip install --no-cache-dir -r requirements-sentence-transformers.txt && \
    echo "installing sentence-transformers" && \
    pip install sentence-transformers==3.4.1 && \
    python manage.py collectstatic --noinput || true && \
    cd /app/frontend && \
    npm install && \
    npm run build && \
    find . -maxdepth 1 ! -name '.' ! -name 'build' -exec rm -rf '{}' \; && \
    echo "Aggressively remove build-only packages and caches" && \
    apt-get purge -y \
        curl \
        gcc \
        git \
        nodejs \
        wget

FROM python:3.13-slim
=======
>>>>>>> 725c21ed

ENV PATH="/dispatcharrpy/bin:$PATH" \
    VIRTUAL_ENV=/dispatcharrpy \
    DJANGO_SETTINGS_MODULE=dispatcharr.settings \
    PYTHONUNBUFFERED=1

# Copy the virtual environment and application from the builder stage
COPY --from=builder /dispatcharrpy /dispatcharrpy
COPY --from=builder /app /app

RUN apt-get update && \
    apt-get install -y --no-install-recommends \
        build-essential \
        curl \
        gcc \
        git \
        libpcre3 \
        libpcre3-dev \
        python3-dev \
        wget && \
    echo "=== setting up nodejs ===" && \
    curl -sL https://deb.nodesource.com/setup_23.x -o /tmp/nodesource_setup.sh && \
    bash /tmp/nodesource_setup.sh && \
<<<<<<< HEAD
    curl -fsSL https://packages.redis.io/gpg | gpg --dearmor -o /usr/share/keyrings/redis-archive-keyring.gpg && \
    chmod 644 /usr/share/keyrings/redis-archive-keyring.gpg && \
    echo "deb [signed-by=/usr/share/keyrings/redis-archive-keyring.gpg] https://packages.redis.io/deb $(lsb_release -cs) main" | tee /etc/apt/sources.list.d/redis.list && \
    cp /app/docker/nginx.conf /etc/nginx/sites-enabled/default && \
=======
>>>>>>> 725c21ed
    apt-get update && \
    apt-get install -y --no-install-recommends \
        nodejs && \
    python -m pip install virtualenv && \
    virtualenv /dispatcharrpy && \
    git clone https://github.com/Dispatcharr/Dispatcharr /app && \
    cd /app && \
    rm -rf .git && \
    cd /app && \
    pip install --no-cache-dir -r requirements.txt && \
    python manage.py collectstatic --noinput && \
    cd /app/frontend && \
    npm install && \
    npm run build && \
    find . -maxdepth 1 ! -name '.' ! -name 'build' -exec rm -rf '{}' \;

FROM python:3.13-slim

ENV PATH="/dispatcharrpy/bin:$PATH" \
    VIRTUAL_ENV=/dispatcharrpy \
    DJANGO_SETTINGS_MODULE=dispatcharr.settings \
    PYTHONUNBUFFERED=1

# Copy the virtual environment and application from the builder stage
COPY --from=builder /dispatcharrpy /dispatcharrpy
COPY --from=builder /app /app

RUN apt-get update && \
    apt-get install -y --no-install-recommends \
        curl \
        ffmpeg \
        gnupg2 \
        gpg \
        libpcre3 \
        libpq-dev \
        lsb-release \
        nginx \
        procps \
        streamlink \
        wget && \
    cp /app/docker/nginx.conf /etc/nginx/sites-enabled/default && \
    echo "=== setting up postgres ====" && \
    echo "deb http://apt.postgresql.org/pub/repos/apt/ bookworm-pgdg main" > /etc/apt/sources.list.d/pgdg.list && \
    wget --quiet -O - https://www.postgresql.org/media/keys/ACCC4CF8.asc | apt-key add - && \
    echo "=== setting up redis ===" && \
    curl -fsSL https://packages.redis.io/gpg | gpg --dearmor -o /usr/share/keyrings/redis-archive-keyring.gpg && \
    chmod 644 /usr/share/keyrings/redis-archive-keyring.gpg && \
    echo "deb [signed-by=/usr/share/keyrings/redis-archive-keyring.gpg] https://packages.redis.io/deb $(lsb_release -cs) main" | tee /etc/apt/sources.list.d/redis.list && \
    apt-get update && \
    apt-get install -y \
        postgresql-14 \
        postgresql-contrib-14 \
        redis-server && \
    mkdir /data && \
    apt-get remove -y \
        gnupg2 \
        gpg \
        lsb-release && \
    apt-get clean && \
    apt-get autoremove -y && \
    rm -rf \
        /tmp/* \
        /var/lib/apt/lists/* \
        /var/tmp/*

WORKDIR /app

CMD ["/app/docker/entrypoint.sh"]<|MERGE_RESOLUTION|>--- conflicted
+++ resolved
@@ -1,57 +1,9 @@
 FROM python:3.13-slim AS builder
-<<<<<<< HEAD
 
 ENV PATH="/dispatcharrpy/bin:$PATH" \
     VIRTUAL_ENV=/dispatcharrpy \
     DJANGO_SETTINGS_MODULE=dispatcharr.settings \
     PYTHONUNBUFFERED=1
-
-RUN apt-get update && \
-    apt-get install -y --no-install-recommends \
-        curl \
-        gcc \
-        git \
-        wget && \
-    echo "=== setting up nodejs ===" && \
-    curl -sL https://deb.nodesource.com/setup_23.x -o /tmp/nodesource_setup.sh && \
-    bash /tmp/nodesource_setup.sh && \
-    apt-get update && \
-    apt-get install -y --no-install-recommends \
-        nodejs && \
-    python -m pip install virtualenv && \
-    virtualenv /dispatcharrpy && \
-    git clone https://github.com/Dispatcharr/Dispatcharr /app && \
-    cd /app && \
-    pip install --no-cache-dir -r requirements.txt && \
-    pip install --no-cache-dir -r requirements-pytorch.txt && \
-    pip install --no-cache-dir -r requirements-sentence-transformers.txt && \
-    echo "installing sentence-transformers" && \
-    pip install sentence-transformers==3.4.1 && \
-    python manage.py collectstatic --noinput || true && \
-    cd /app/frontend && \
-    npm install && \
-    npm run build && \
-    find . -maxdepth 1 ! -name '.' ! -name 'build' -exec rm -rf '{}' \; && \
-    echo "Aggressively remove build-only packages and caches" && \
-    apt-get purge -y \
-        curl \
-        gcc \
-        git \
-        nodejs \
-        wget
-
-FROM python:3.13-slim
-=======
->>>>>>> 725c21ed
-
-ENV PATH="/dispatcharrpy/bin:$PATH" \
-    VIRTUAL_ENV=/dispatcharrpy \
-    DJANGO_SETTINGS_MODULE=dispatcharr.settings \
-    PYTHONUNBUFFERED=1
-
-# Copy the virtual environment and application from the builder stage
-COPY --from=builder /dispatcharrpy /dispatcharrpy
-COPY --from=builder /app /app
 
 RUN apt-get update && \
     apt-get install -y --no-install-recommends \
@@ -66,13 +18,6 @@
     echo "=== setting up nodejs ===" && \
     curl -sL https://deb.nodesource.com/setup_23.x -o /tmp/nodesource_setup.sh && \
     bash /tmp/nodesource_setup.sh && \
-<<<<<<< HEAD
-    curl -fsSL https://packages.redis.io/gpg | gpg --dearmor -o /usr/share/keyrings/redis-archive-keyring.gpg && \
-    chmod 644 /usr/share/keyrings/redis-archive-keyring.gpg && \
-    echo "deb [signed-by=/usr/share/keyrings/redis-archive-keyring.gpg] https://packages.redis.io/deb $(lsb_release -cs) main" | tee /etc/apt/sources.list.d/redis.list && \
-    cp /app/docker/nginx.conf /etc/nginx/sites-enabled/default && \
-=======
->>>>>>> 725c21ed
     apt-get update && \
     apt-get install -y --no-install-recommends \
         nodejs && \
