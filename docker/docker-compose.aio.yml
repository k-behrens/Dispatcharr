services:
  dispatcharr:
    # build:
    #   context: .
    #   dockerfile: Dockerfile
    image: dispatcharr/dispatcharr:alpha-v1
    container_name: dispatcharr
    ports:
      - 9191:9191
    volumes:
<<<<<<< HEAD
      - /home/ghost/code/Dispatcharr/docker/entrypoint.sh:/app/docker/entrypoint.sh
    #   - dispatcharr_db:/app/data/db
=======
      - dispatcharr_db:/app/data/db
>>>>>>> 725c21ed
    environment:
      - DISPATCHARR_ENV=aio
      - REDIS_HOST=localhost
      - CELERY_BROKER_URL=redis://localhost:6379/0

volumes:
  dispatcharr_db:<|MERGE_RESOLUTION|>--- conflicted
+++ resolved
@@ -8,12 +8,7 @@
     ports:
       - 9191:9191
     volumes:
-<<<<<<< HEAD
-      - /home/ghost/code/Dispatcharr/docker/entrypoint.sh:/app/docker/entrypoint.sh
-    #   - dispatcharr_db:/app/data/db
-=======
       - dispatcharr_db:/app/data/db
->>>>>>> 725c21ed
     environment:
       - DISPATCHARR_ENV=aio
       - REDIS_HOST=localhost
